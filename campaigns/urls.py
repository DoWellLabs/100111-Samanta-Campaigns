from django.urls import path, include

<<<<<<< HEAD
from . import views, webhooks,_views
=======
from . import views, webhooks
from . import _views
>>>>>>> a884427e

app_name = "campaigns"

urlpatterns = [
    path("", views.campaign_list_create_api_view, name="campaign-list-create"),
    path("<str:campaign_id>/", views.campaign_retreive_update_delete_api_view, name="campaign-retrieve-update-delete"),
    path("user-registration", _views.user_registration_view, name="user_registration_view"),
    path("test-email", views.test_email_view, name="test-email"),
    path("<str:campaign_id>/activate-deactivate/", views.campaign_activate_deactivate_api_view, name="campaign-activate-deactivate"),
    path("<str:campaign_id>/message/", views.campaign_message_create_retrieve_api_view, name="campaign-message-create-retreive"),
    path("<str:campaign_id>/update_message/", views.campaign_message_update_delete_api_view, name="campaign-message-update-delete"),
    path("<str:campaign_id>/audiences/", views.campaign_audience_list_add_api_view, name="campaign-audience-list-add"),
    path("<str:campaign_id>/audiences/unsubscribe/", views.campaign_audience_unsubscribe_view, name="campaign-audience-unsubscribe"),
    path("<str:campaign_id>/launch/", views.campaign_launch_api_view, name="campaign-launch"),
    path("<str:campaign_id>/reports/", include("reports.urls"), name="campaign-run-reports"),
    path("webhooks/tasks/", webhooks.campaign_tasks_webhook, name="campaign-tasks-webhook"),
]

<|MERGE_RESOLUTION|>--- conflicted
+++ resolved
@@ -1,11 +1,6 @@
 from django.urls import path, include
 
-<<<<<<< HEAD
 from . import views, webhooks,_views
-=======
-from . import views, webhooks
-from . import _views
->>>>>>> a884427e
 
 app_name = "campaigns"
 
@@ -24,3 +19,4 @@
     path("webhooks/tasks/", webhooks.campaign_tasks_webhook, name="campaign-tasks-webhook"),
 ]
 
+
